{-# LANGUAGE Arrows #-}
-- | This module defines the game as a big Signal Function that transforms a
-- Signal carrying a Input 'Controller' information into a Signal carrying
-- 'GameState'.
--
-- There is no randomness in the game, the only input is the user's.
-- 'Controller' is an abstract representation of a basic input device with
-- position information and a /fire/ button.
--
-- The output is defined in 'GameState', and consists of basic information
-- (points, current level, etc.) and a universe of objects.
--
-- Objects are represented as Signal Functions as well ('ObjectSF'). This
-- allows them to react to user input and change with time.  Each object is
-- responsible for itself, but it cannot affect others: objects can watch
-- others, depend on others and react to them, but they cannot /send a
-- message/ or eliminate other objects. However, if you would like to
-- dynamically introduce new elements in the game (for instance, falling
-- powerups that the player must collect before they hit the ground) then it
-- might be a good idea to allow objects not only to /kill themselves/ but
-- also to spawn new object.
--
-- This module contains three sections:
--
--   - A collection of general game SFs. These determine how the game
--   transitions from one state to another based on different internal events
--   (running out of lives, finishing a level, etc.)
--
--   - A collection of gameplay SFs, which control the core game loop, carry
--   out collision detection, add points, etc.
--
--   - One SF per game object. These define the elements in the game universe,
--   which can observe other elements, depend on user input, on previous
--   collisions, etc.
--
-- You may want to read the basic definition of 'GameState', 'Controller' and
-- 'ObjectSF' before you attempt to go through this module.
--
module Game (wholeGame) where

-- External imports
import Data.List
import Data.Tuple.Utils
import FRP.Yampa
import Debug.Trace

-- General-purpose internal imports
import Data.Extra.Ord
import Data.Extra.VectorSpace
import Data.IdentityList
import FRP.Extra.Yampa
import FRP.Yampa.Switches (parC)
import Physics.TwoDimensions.Collisions
import Physics.TwoDimensions.Dimensions

-- Internal iports
import Constants
import GameCollisions
import GameState
import Input
import Levels
import Objects
import ObjectSF

import Data.Fixed (mod')
import Data.Helpers

-- * General state transitions

-- | Run the game that the player can lose at ('canLose'), until ('switch')
-- there are no more levels ('outOfLevels'), in which case the player has won
-- ('wonGame').
wholeGame :: SF Controller GameState
wholeGame = switch
   -- restart normal behaviour every time I'm out of lives
   (canLose >>> (arr id &&& outOfLevels))
   (\_ -> wonGame)

-- | Detect when the last level is finished.
outOfLevels :: SF GameState (Event ())
outOfLevels = arr ((>= numLevels) . gameLevel . gameInfo) >>> edge

-- | Run the game in which the player is alive, until she runs out of lives
-- ('outOfLives'), in which case the game must be restarted ('restartGame').
canLose :: SF Controller GameState
canLose = switch
   -- retart normal behaviour every time I'm out of lives
   (gameAlive >>> (arr id &&& outOfLives))
   (\_ -> restartGame)

-- | Detect when the last life is lost.
outOfLives :: SF GameState (Event ())
outOfLives = arr ((< 0) . gameLives . gameInfo) >>> edge

-- | The game state is over for 3 seconds, then the game is run again
-- ('wholeGame').
restartGame :: SF Controller GameState
restartGame = switch
  (gameOver &&& after 3 ()) (\_ -> wholeGame)

-- | Produces a neutral 'GameOver' 'GameState'.
gameOver :: SF a GameState
gameOver = arr $ const $
 neutralGameState { gameInfo = neutralGameInfo { gameStatus = GameOver } }

-- | The game state is finished for 4 seconds, then the game is run again
-- ('wholeGame').
wonGame :: SF Controller GameState
wonGame = switch
  (gameFinished &&& after 4 ()) (\_ -> wholeGame)

-- | Produces a neutral 'GameFinished' 'GameState'.
gameFinished :: SF a GameState
gameFinished = arr $ const $
 neutralGameState { gameInfo = neutralGameInfo { gameStatus = GameFinished } }

-- | Run the game from the beginning (no points, max lives, etc.).
--
-- Load the first level.
--
gameAlive :: SF Controller GameState
gameAlive = runLevel stdLives initialLevel 0
  -- loadLevel stdLives initialLevel loadingDelay
  -- (gameWithLives stdLives initialLevel)

-- ** Level loading

-- | Set the game state as loading for a few seconds, then start the actual
-- game. Uses 'loadLevel', passing the game SF ('gameWithLives') as
-- continuation.
runLevel :: Int -> Int -> Int -> SF Controller GameState
runLevel lives level pts = loadLevel lives level pts loadingDelay
 (gameWithLives lives level pts)

-- | Unconditionally output the game in loading state ('levelLoading') for some
-- time, and then ('after') switch over to the given continuation.
--
-- The given arguments are the lives, the level, the points, the time to stay
-- loading the game and the continuation.
loadLevel :: Int -> Int -> Int -> DTime -> SF a GameState -> SF a GameState
loadLevel lives level pts time next = switch
  --
  (levelLoading lives level pts &&& after time ())
  (\_ -> next)

-- | Unconditionally output a neutral game state with the 'GameLoading' status,
-- forever.
levelLoading :: Int -> Int -> Int -> SF a GameState
levelLoading lvs lvl pts = arr $ const $
  neutralGameState { gameInfo = GameInfo { gameStatus = GameLoading lvl
                                         , gameLevel  = lvl
                                         , gameLives  = lvs
                                         , gamePoints = pts
                                         }
                   }

-- | Start the game at a given level, with a given number of lives.
--
-- It executes the normal gameplay until the level is completed.
-- It then switches to the next level (remembering the current
-- lives and points).
--
-- Conditions like finishing the game or running out of lives are
-- detected in 'wholeGame' and 'canLose', respectively.
--
gameWithLives :: Int -> Int -> Int -> SF Controller GameState
gameWithLives numLives level pts = dSwitch
  -- Run normal game until level is completed
  (gamePlayOrPause numLives level pts >>> (arr id &&& isLevelCompleted))

  -- Take last game state, extract basic info, and load the next level
  (\g -> let level' = level + 1
             lives' = gameLives  $ gameInfo g
             pts    = gamePoints $ gameInfo g
         in runLevel lives' level' pts)

-- | Detect if the level is completed (ie. if there are no more blocks).
isLevelCompleted :: SF GameState (Event GameState)
isLevelCompleted = proc (s) -> do
  over <- edge -< playerInFinalState s
  let snapshot = over `tag` s
  returnA -< snapshot
 where playerInFinalState gstate = maybe False nodeFinal pnode
        where p     = player gstate
              pnode = maybe Nothing (findNode (graph gstate).fst) p

-- ** Pausing

-- | Run the normal game.
--
-- NOTE: The code includes a commented piece that detects
-- a request to pause the game. Check out the code to learn how to
-- implement pausing.
gamePlayOrPause :: Int -> Int -> Int -> SF Controller GameState
gamePlayOrPause lives level pts = gamePlay lives level pts
--  ((arr id) &&& (pause undefined (False --> isPaused) (mainLoop lives level)))
--  >>> pauseGeneral
--
-- isPaused :: SF Controller Bool
-- isPaused = arr controllerPause
--
-- pauseGeneral :: SF (Controller, GameState) GameState
-- pauseGeneral = proc (c, g) -> do
--   let isPause = controllerPause c
--   let o       = gameInfo g
--   returnA -< if isPause
--                 then g { gameInfo = o { gameStatus = GamePaused } }
--                 else g

-- * Gameplay

-- | Run the game, obtain the internal game's running state, and compose it
-- with the more general 'GameState' using the known number of lives and
-- points.
gamePlay :: Int -> Int -> Int -> SF Controller GameState
gamePlay lives level pts =
  gamePlay'' initialState >>> composeGameState lives level pts
 where
   initialState = (Just (0, Nothing), initialObjects level, initialGraph level)

gamePlay'' st@(p,sf,g) = dSwitch
  (gamePlay' st >>> (arr id &&& playerIsDead))
  (\(p',g',o,pt) -> gamePlay'' (Just (0, Nothing),sf,g'))
 where
   playerIsDead = arr $ \(p,g,o,d,pt) -> d `tag` (p,g,o,pt)

-- | Based on the internal gameplay info, compose the main game state and
-- detect when a live is lost. When that happens, restart this SF
-- with one less life available.
--
-- NOTE: it will be some other SF's responsibility to determine if the player's
-- run out of lives.

-- NOTE (about the code): We need to delay the initial event (if it happened to
-- occur) because, at the moment of switching, it will definitely occur and we
-- will fall in an infinite loop.  Therefore, this dswitch only switches for
-- non-start events.
composeGameState :: Int -> Int -> Int
                 -> SF (Player, Graph, ObjectOutputs, Event (), Int) GameState
composeGameState lives level pts = futureDSwitch
  (composeGameState' lives level pts)
  (\_ -> composeGameState (lives-1) level pts)

-- | Based on the internal gameplay info, compose the main game state and
-- detect when a live is lost. When that happens, keep the last known game
-- state.
composeGameState' :: Int -> Int -> Int
                  -> SF (Player, Graph, ObjectOutputs, Event (), Int) (GameState, Event GameState)
composeGameState' lives level pts = proc (player, graph, oos,dead,points) -> do
  -- Compose game state
  objects <- extractObjects -< oos
  let general = GameState objects
                          (GameInfo GamePlaying lives level (pts+points))
                          player
                          graph

  -- Detect death
  let lastGeneral = dead `tag` general

  returnA -< (general, lastGeneral)

data RunningState = RunningState
 { lastOutputs    :: ObjectOutputs
 , lastCollisions :: Collisions
 , lastPoints     :: Int
 }

defaultRunningState :: RunningState
defaultRunningState = RunningState [] [] 0

type InitialState = (Player, ObjectSFs, Graph)

timePerLevel = 20

-- ** Game with partial state information

-- | Given an initial list of objects, it runs the game, presenting the output
-- from those objects at all times, notifying any time the ball hits the floor,
-- and and of any additional points made.
--
-- This works as a game loop with a post-processing step. It uses
-- a well-defined initial accumulator and a traditional feedback
-- loop.
--
-- The internal accumulator holds:
--
--    - The last known object outputs (discarded at every iteration).
--
--    - The last known collisions (discarded at every iteration).
--
--    - The last known points (added to the new ones in every loop iteration).
--
gamePlay' :: InitialState -> SF Controller (Player, Graph, ObjectOutputs, Event (), Int)
gamePlay' (player, objs, graph) = loopPre ([], [], 0) $
   -- Process physical movement and detect new collisions
   (proc (c,(o,cs,pt)) -> do
<<<<<<< HEAD
      timeLeft <- (timePerLevel -) ^<< time -< ()
      (p',g')  <- processPlayerMovement     -< c
      oi       <- adaptInput                -< (c, (o, cs, pt))
      ol       <- processObjMovement        -< oi
      elems    <- arr elemsIL               -< ol

      let ol'  = if isMoving p' then maybe ol (\po -> insertIL_ po ol) (playerObject p' g') else ol
      cs'      <- detectObjectCollisions -< ol'

      pts'     <- arr (\(cs,o) -> o + countPoints cs) -< (cs', pt)
=======
      g  <- generateGraph -< ()
      (p',g') <- processPlayerMovement  -< (c,g)
      oi      <- adaptInput             -< (c, (o, cs, pt))
      ol      <- processObjMovement     -< oi
      elems   <- arr elemsIL            -< ol
      let ol' = if isMoving p' then maybe ol (\po -> insertIL_ po ol) (playerObject p' g') else ol
      cs'     <- detectObjectCollisions -< ol'
      pts'    <- arr (\(cs,o) -> o + countPoints cs) -< (cs', pt)
>>>>>>> 63e28e06
      let playerHit =
            isMoving p' &&
             (not $ null $ collisionsBetween (=="player") ("enemy" `isPrefixOf`) cs')
      dead    <- edge                   -< (stateLocked p' g' || playerHit || timeLeft < 0)
      returnA -< ((p', g', elems, dead, pts'), (elems, cs', pts'))
   )
 where

       isMoving (Just (_, Just _)) = True
       isMoving _                  = False

       playerRadius = 10
       playerObject mPlayer graph = flip fmap (playerPosition graph mPlayer) $ \p ->
                                      ObjectOutput (Object { objectName           = "player"
                                                           , objectKind           = Ball playerRadius
                                                           , objectPos            = p
                                                           , objectVel            = (0,0)
                                                           , objectAcc            = (0,0)
                                                           , objectDead           = False
                                                           , objectHit            = False
                                                           , canCauseCollisions   = True
                                                           , collisionEnergy      = 0
                                                           , displacedOnCollision = False -- Theoretically, setting cE == 0 should suffice
                                                           })
                                                    NoEvent

       -- Just reorder the input
       adaptInput :: SF (Controller, (ObjectOutputs, Collisions, Int)) ObjectInput
       adaptInput = arr (\(gi,(os,cs,pts)) -> ObjectInput gi cs (map outputObject os))

       generateGraph :: SF () Graph
       generateGraph = loopPre graph $ arr snd >>> processGraphAnimation >>> arr dup

       processGraphAnimation :: SF Graph Graph
       processGraphAnimation = proc (g@Graph{arrows = ars}) -> do
            ars' <- parC processArrowAnimation -< ars
            returnA -< g{arrows = ars'}

       -- Process each single arrow movement
       processArrowAnimation :: SF GameState.Arrow GameState.Arrow
       processArrowAnimation = proc (a@Arrow{speedF=sf, arrowHeads = xs}) -> do
             ds <- parC integral -< map sf xs
             returnA -< a{arrowHeads = map (flip mod' 1) $ zipWith (+) xs ds}

       -- Process player movement
       processPlayerMovement :: SF (Controller, Graph) (Player, Graph)
       processPlayerMovement = processPlayerMovement' player

       processPlayerMovement' :: Player -> SF (Controller, Graph) (Player, Graph)
       processPlayerMovement' player = switch
         ((loopPre player $
            (proc ((c, g), p) ->
                 case p of
                       Nothing              -> returnA -< (p,g)
                       Just (n, Nothing)    -> -- Check if needs to move forward upon click
                                               returnA -<
                                                   (if controllerClick c
                                                      then
                                                           let adjustedPos = (controllerPos c ^-^ (gameLeft, gameTop))
                                                           in maybe (p,g)
                                                                    (\d -> if connectedNodes g n d
                                                                             then startMoving g n d
                                                                             else (p,g)
                                                                    ) $
                                                               -- (\x -> trace (show (x, adjustedPos)) x) $
                                                                 g `nodeAtPos` adjustedPos
                                                      else (p,g))
                       Just (n, Just tInfo) -> -- Move forward, possibly altering graph
                                               movePlayerForward -< ((n, tInfo), g)
             ) >>> arr (id &&& fst))
            -- Pass result along, detect when the player stops moving
            >>> (arr id &&& (whenE (isStatic . fst))))
          (\(p,_) -> processPlayerMovement' p)

       isStatic p = case p of
                     (Just (_, Nothing)) -> True
                     _                   -> False

       whenE pred = ((arr pred >>> edge) &&& arr id) >>> arr (uncurry tag)

       movePlayerForward :: SF ((NodeId, TransitionInfo), Graph) (Player, Graph)
       movePlayerForward = proc ((orig, (TransitionInfo progress dest)), graph) -> do
             p' <- maxIntegral 1 -< (graphSpeedF graph orig dest progress)
             returnA -< if p' == 1
                           then -- Finish moving
                            (Just (dest, Nothing), graph)
                           else -- Continue moving
                            (Just (orig, (Just (TransitionInfo p' dest))), graph)

       maxIntegral x = switch (integral &&& arr (gt x)) (\_ -> constant x)
            where gt x y = if y > x then Event () else noEvent

       -- Parallely apply all object functions
       processObjMovement :: SF ObjectInput (IL ObjectOutput)
       processObjMovement = processObjMovement' objs

       processObjMovement' :: ObjectSFs -> SF ObjectInput (IL ObjectOutput)
       processObjMovement' objs = dpSwitchB
         objs                                   -- Signal functions
         (noEvent --> arr suicidalSect)         -- When necessary, remove all elements that must be removed
         (\sfs' f -> processObjMovement' (f sfs')) -- Move along! Move along! (with new state, aka. sfs)

       suicidalSect :: (a, IL ObjectOutput) -> (Event (IL ObjectSF -> IL ObjectSF))
       suicidalSect (_,oos) =
         -- Turn every event carrying a function that transforms the
         -- object signal function list into one function that performs
         -- all the efects in sequence
         foldl (mergeBy (.)) noEvent es

         -- Turn every object that wants to kill itself into
         -- a function that removes it from the list
         where es :: [Event (IL ObjectSF -> IL ObjectSF)]
               es = [ harakiri oo `tag` (deleteIL k)
                    | (k,oo) <- assocsIL oos ]

       -- From the actual objects, detect which ones collide
       detectObjectCollisions :: SF (IL ObjectOutput) Collisions
       detectObjectCollisions = extractObjects >>> arr detectCollisions

       -- Count-points
       countPoints :: Collisions -> Int
       countPoints = (sum . map numPoints)
         where numPoints (Collision cd)
                  | hasBall cd = countBlocks cd
                  | otherwise  = 0
               hasBall     = any ((=="ball").fst)
               countBlocks = length . filter ((isPrefixOf "block").fst)

type ObjectIdF = String -> Bool

collisionsBetween :: ObjectIdF -> ObjectIdF -> Collisions -> Collisions
collisionsBetween id1 id2 = filter (collisionBetween id1 id2)

collisionBetween id1 id2 (Collision cd) =
  any (id1.fst) cd && any (id2.fst) cd

-- * Game objects
--
-- | Objects initially present: the walls, the ball, the paddle and the blocks.
initialObjects :: Int -> ObjectSFs
initialObjects level = listToIL $
    [ objSideRight
    , objSideTop
    , objSideLeft
    , objSideBottom
    -- , objPaddle
    -- , objBall
    ]
    ++ objEnemies
    -- ++ map (\p -> objBlockAt p (blockWidth, blockHeight)) (blockPoss $ levels!!level)

initialGraph :: Int -> Graph
initialGraph _ = Graph [ Node 0 (20, 20)   False
                       , Node 1 (100, 100) False
                       , Node 2 (20, 300)  False
                       , Node 3 (300, 20)  True
                       ]
                       [ Arrow 0 1 (const 1) (positionInterpolate (20, 20)   (100, 100)) (arrowArray (20, 20)   (100, 100))
                       , Arrow 1 2 (const 1) (positionInterpolate (100, 100) (20,  300)) (arrowArray (100, 100) (20,  300))
                       , Arrow 1 3 (const 1) (positionInterpolate (100, 100) (300, 20))  (arrowArray (100, 100)   (300, 20))
                       ]

arrowArray :: Pos2D
           -> Pos2D
           -> [RelativePos]
arrowArray (x0,y0) (x1,y1) = map ((/ fromIntegral (m+1)) . fromIntegral) [0..m]
    where d = sqrt $ (x1-x0)*(x1-x0) + (y1-y0)*(y1-y0)
          m = round d `div` 20

positionInterpolate p1@(x1,y1) (x2,y2) prog =
  (p1 ^+^ dpos, normalize (diffX, diffY))
 where diffX = (x2 - x1)
       diffY = (y2 - y1)
       dpos  = (prog * diffX, prog * diffY)

-- *** Enemy
objEnemies :: [ObjectSF]
objEnemies =
  [ bouncingBall "enemy1" (300, 300) (360, -350)
  , bouncingBall "enemy2" (500, 300) (-300, -250)
  , bouncingBall "enemy3" (200, 100) (-300, -250)
  , bouncingBall "enemy4" (100, 200) (-200, -150)
  ]

-- *** Ball


-- A bouncing ball moves freely until there is a collision, then bounces and
-- goes on and on.
--
-- This SF needs an initial position and velocity. Every time
-- there is a bounce, it takes a snapshot of the point of
-- collision and corrected velocity, and starts again.
--
bouncingBall :: String -> Pos2D -> Vel2D -> ObjectSF
bouncingBall bid p0 v0 =
  switch progressAndBounce
         (uncurry (bouncingBall bid)) -- Somehow it would be clearer like this:
                                -- \(p', v') -> bouncingBall p' v')
 where

       -- Calculate the future tentative position, and
       -- bounce if necessary.
       --
	   -- The ballBounce needs the ball SF' input (which has knowledge of
	   -- collisions), so we carry it parallely to the tentative new positions,
	   -- and then use it to detect when it's time to bounce

       --      ==========================    ============================
       --     -==--------------------->==--->==-   ------------------->==
       --    / ==                      ==    == \ /                    ==
       --  --  ==                      ==    ==  X                     ==
       --    \ ==                      ==    == / \                    ==
       --     -==----> freeBall' ----->==--->==--------> ballBounce -->==
       --      ==========================    ============================
       progressAndBounce = (arr id &&& freeBall') >>> (arr snd &&& ballBounce bid)

	   -- Position of the ball, starting from p0 with velicity v0, since the
	   -- time of last switching (or being fired, whatever happened last)
	   -- provided that no obstacles are encountered.
       freeBall' = freeBall bid p0 v0

-- | Detect if the ball must bounce and, if so, take a snapshot of the object's
-- current position and velocity.
--
-- NOTE: To avoid infinite loops when switching, the initial input is discarded
-- and never causes a bounce. This works in this game and in this particular
-- case because the ball never-ever bounces immediately as fired from the
-- paddle.  This might not be true if a block is extremely close, if you add
-- flying enemies to the game, etc.
ballBounce :: String -> SF (ObjectInput, ObjectOutput) (Event (Pos2D, Vel2D))
ballBounce bid = noEvent --> ballBounce' bid

-- | Detect if the ball must bounce and, if so, take a snapshot of the object's
-- current position and velocity.
--
-- This does the core of the work, and does not ignore the initial input.
--
-- It proceeds by detecting whether any collision affects
-- the ball's velocity, and outputs a snapshot of the object
-- position and the corrected velocity if necessary.
ballBounce' :: String -> SF (ObjectInput, ObjectOutput) (Event (Pos2D, Vel2D))
ballBounce' bid = proc (ObjectInput ci cs os, o) -> do
  -- HN 2014-09-07: With the present strategy, need to be able to
  -- detect an event directly after
  -- ev <- edgeJust -< changedVelocity "ball" cs
  let ev = maybe noEvent Event (changedVelocity bid cs)
  returnA -< fmap (\v -> (objectPos (outputObject o), v)) ev

-- | Position of the ball, starting from p0 with velicity v0, since the time of
-- last switching (that is, collision, or the beginning of time --being fired
-- from the paddle-- if never switched before), provided that no obstacles are
-- encountered.
freeBall :: String -> Pos2D -> Vel2D -> ObjectSF
freeBall name p0 v0 = proc (ObjectInput ci cs os) -> do

  -- Detect collisions
  let isHit = inCollision name cs

  -- Cap speed
  let v = limitNorm v0 maxVNorm

  -- Any free moving object behaves like this (but with
  -- acceleration. This should be in some FRP.NewtonianPhysics
  -- module)
  p <- (p0 ^+^) ^<< integral -< v

  let obj = Object { objectName           = name
                   , objectKind           = Ball ballWidth
                   , objectPos            = p
                   , objectVel            = v0
                   , objectAcc            = (0, 0)
                   , objectDead           = False
                   , objectHit            = isHit
                   , canCauseCollisions   = True
                   , collisionEnergy      = 1
                   , displacedOnCollision = True
                   }

  returnA -< livingObject obj

-- *** Walls

-- | Walls. Each wall has a side and a position.
--
-- NOTE: They are considered game objects instead of having special treatment.
-- The function that turns walls into 'Shape's for collision detection
-- determines how big they really are. In particular, this has implications in
-- ball-through-paper effects (ball going through objects, potentially never
-- coming back), which can be seen if the FPS suddently drops due to CPU load
-- (for instance, if a really major Garbage Collection kicks in.  One potential
-- optimisation is to trigger these with every SF iteration or every rendering,
-- to decrease the workload and thus the likelyhood of BTP effects.
objSideRight  :: ObjectSF
objSideRight  = objWall "rightWall"  RightSide  (gameWidth, 0)

-- | See 'objSideRight'.
objSideLeft   :: ObjectSF
objSideLeft   = objWall "leftWall"   LeftSide   (0, 0)

-- | See 'objSideRight'.
objSideTop    :: ObjectSF
objSideTop    = objWall "topWall"    TopSide    (0, 0)

-- | See 'objSideRight'.
objSideBottom :: ObjectSF
objSideBottom = objWall "bottomWall" BottomSide (0, gameHeight)

-- | Generic wall builder, given a name, a side and its base
-- position.
objWall :: ObjectName -> Side -> Pos2D -> ObjectSF
objWall name side pos = proc (ObjectInput ci cs os) -> do
   let isHit = inCollision name cs
   returnA -< ObjectOutput
                (Object { objectName           = name
                        , objectKind           = Side side
                        , objectPos            = pos
                        , objectVel            = (0,0)
                        , objectAcc            = (0,0)
                        , objectDead           = False
                        , objectHit            = isHit
                        , canCauseCollisions   = False
                        , collisionEnergy      = 0
                        , displacedOnCollision = False
                        })
                noEvent

quickTraceShow :: Show a => a -> a
quickTraceShow x = trace (show x) x

-- Old code (to be removed)

-- | Ball
--
-- A ball that follows the paddle until the user fires it
-- ('followPaddleDetectLaunch'), then switches ('switch') over to start
-- bounding around, until it hits the floor ('bounceAroundDetectMiss').
--
-- objBall :: ObjectSF
-- objBall = switch followPaddleDetectLaunch   $ \p ->
--           switch (bounceAroundDetectMiss p) $ \_ ->
--           objBall
--     where
--         -- Yampa's edge is used to turn the continuous
--         -- signal produced by controllerClick into an
--         -- event-carrying signal, only true the instant
--         -- the mouse button is clicked.
--         followPaddleDetectLaunch = proc oi -> do
--             o     <- followPaddle -< oi
--             click <- edge         -< controllerClick (userInput oi)
--             returnA -< (o, click `tag` (objectPos (outputObject o)))
--
--         bounceAroundDetectMiss p = proc oi -> do
--             o    <- bouncingBall p initialBallVel -< oi
--             miss <- collisionWithBottom           -< collisions oi
--             returnA -< (o, miss)

-- -- | Fires an event when the ball *enters in* a collision with the
-- -- bottom wall.
-- --
-- -- NOTE: even if the overlap is not corrected, 'edge' makes
-- -- the event only take place once per collision.
-- collisionWithBottom :: SF Collisions (Event ())
-- collisionWithBottom = inCollisionWith "ball" "bottomWall" ^>> edge

-- -- | Ball follows the paddle if there is one, and it's out of the screen
-- -- otherwise). To avoid reacting to collisions, this ball is non-interactive.
-- followPaddle :: ObjectSF
-- followPaddle = arr $ \oi ->
--   -- Calculate ball position, midway on top of the the paddle
--   --
--   -- This code allows for the paddle not to exist (Maybe), although that should
--   -- never happen in practice.
--   let mbPaddlePos = fmap objectPos $ find isPaddle (knownObjects oi)
--       ballPos     = maybe (outOfScreen, outOfScreen)
--                           ((paddleWidth/2, - ballHeight) ^+^)
--                           mbPaddlePos
--   in ObjectOutput (inertBallAt ballPos) noEvent
--   where outOfScreen = (-10)
--         inertBallAt p = Object { objectName           = "ball"
--                                , objectKind           = Ball ballWidth
--                                , objectPos            = p
--                                , objectVel            = (0, 0)
--                                , objectAcc            = (0, 0)
--                                , objectDead           = False
--                                , objectHit            = False
--                                , canCauseCollisions   = False
--                                , collisionEnergy      = 0
--                                , displacedOnCollision = False
--                                }
--
-- -- *** Blocks
--
-- -- | Block SF generator. It uses the blocks's size and position. The block's
-- -- position is used for it's unique ID, which means that two simulatenously
-- -- existing blocks should never have the same position. This is ok in this case
-- -- because they are static, but would not work if they could move and be
-- -- created dynamically.
-- objBlockAt :: Pos2D -> Size2D -> ObjectSF
-- objBlockAt (x,y) (w,h) = proc (ObjectInput ci cs os) -> do
--
--   -- Detect collisions
--   let name  = "blockat" ++ show (x,y)
--       isHit = inCollision name cs
--   hit   <- edge -< isHit
--
--   -- Must be hit three times do disappear
--   --
--   -- If you want them to "recover" or self-heal with time,
--   -- use the following code in place of lives.
--   --
--   -- recover <- delayEvent 5.0 -< hit
--   -- lives <- accumHoldBy (+) 3 -< (hit `tag` (-1) `lMerge` recover `tag` 1)
--   lives <- accumHoldBy (+) 3 -< (hit `tag` (-1))
--   --
--   -- let lives = 3 -- Always perfect
--
--   -- Dead if out of lives.
--   let isDead = lives <= 0
--   dead <- edge -< isDead
--   -- let isDead = False -- immortal blocks
--
--   returnA -< ObjectOutput
--                (Object{ objectName           = name
--                       , objectKind           = Block lives (w, h)
--                       , objectPos            = (x,y)
--                       , objectVel            = (0,0)
--                       , objectAcc            = (0,0)
--                       , objectDead           = isDead
--                       , objectHit            = isHit
--                       , canCauseCollisions   = False
--                       , collisionEnergy      = 0
--                       , displacedOnCollision = False
--                       })
--                dead
--
-- -- *** Player paddle
--
-- -- | The paddle tries to be in line with the mouse/pointer/controller.
-- --
-- -- It has drag, to make the game a bit harder. Take a look at the code if you
-- -- want to make it move faster or even instantaneously.
-- --
-- objPaddle :: ObjectSF
-- objPaddle = proc (ObjectInput ci cs os) -> do
--
--   -- Detect collisions
--   let name = "paddle"
--   let isHit = inCollision name cs
--
--   -- Try to get to the mouse position, but with a capped
--   -- velocity.
--
--   rec
--       let v = limitNorm (20.0 *^ (refPosPaddle ci ^-^ p)) maxVNorm
--       p <- (initPosPaddle ^+^) ^<< integral -< v
--
--   --  Use this code if you want instantaneous movement,
--   --  particularly cool with the Wiimote, but remember to cap
--   --  the balls velocity or you will get incredibly high
--   --  velocities when the paddle hits the ball.
--   --
--   --  let p = refPosPaddle ci
--   --  v <- derivative -< p
--
--   returnA -< livingObject $
--                Object{ objectName           = name
--                      , objectKind           = Paddle (paddleWidth,paddleHeight)
--                      , objectPos            = p
--                      , objectVel            = v
--                      , objectAcc            = (0,0)
--                      , objectDead           = False
--                      , objectHit            = isHit
--                      , canCauseCollisions   = True
--                      , collisionEnergy      = 0
--                      , displacedOnCollision = False
--                      }
--
-- -- | Follow the controller's horizontal position, keeping a constant
-- -- vertical position.
-- refPosPaddle :: Controller -> Pos2D
-- refPosPaddle c = (x', yPosPaddle)
--     where
--         (x, _) = controllerPos c
--         x'     = inRange (0, gameWidth - paddleWidth) (x - (paddleWidth/2))
--
-- -- | The initial position of the paddle, horizontally centered.
-- initPosPaddle :: Pos2D
-- initPosPaddle = ((gameWidth - paddleWidth)/2, yPosPaddle)
--
-- -- | The paddle's vertical position, at a reasonable distance from the bottom.
-- yPosPaddle :: Double
-- yPosPaddle = gameHeight - paddleMargin

<|MERGE_RESOLUTION|>--- conflicted
+++ resolved
@@ -63,7 +63,6 @@
 import ObjectSF
 
 import Data.Fixed (mod')
-import Data.Helpers
 
 -- * General state transitions
 
@@ -294,9 +293,9 @@
 gamePlay' (player, objs, graph) = loopPre ([], [], 0) $
    -- Process physical movement and detect new collisions
    (proc (c,(o,cs,pt)) -> do
-<<<<<<< HEAD
       timeLeft <- (timePerLevel -) ^<< time -< ()
-      (p',g')  <- processPlayerMovement     -< c
+      g        <- generateGraph -< ()
+      (p',g')  <- processPlayerMovement     -< (c,g)
       oi       <- adaptInput                -< (c, (o, cs, pt))
       ol       <- processObjMovement        -< oi
       elems    <- arr elemsIL               -< ol
@@ -305,16 +304,6 @@
       cs'      <- detectObjectCollisions -< ol'
 
       pts'     <- arr (\(cs,o) -> o + countPoints cs) -< (cs', pt)
-=======
-      g  <- generateGraph -< ()
-      (p',g') <- processPlayerMovement  -< (c,g)
-      oi      <- adaptInput             -< (c, (o, cs, pt))
-      ol      <- processObjMovement     -< oi
-      elems   <- arr elemsIL            -< ol
-      let ol' = if isMoving p' then maybe ol (\po -> insertIL_ po ol) (playerObject p' g') else ol
-      cs'     <- detectObjectCollisions -< ol'
-      pts'    <- arr (\(cs,o) -> o + countPoints cs) -< (cs', pt)
->>>>>>> 63e28e06
       let playerHit =
             isMoving p' &&
              (not $ null $ collisionsBetween (=="player") ("enemy" `isPrefixOf`) cs')
@@ -356,8 +345,10 @@
        -- Process each single arrow movement
        processArrowAnimation :: SF GameState.Arrow GameState.Arrow
        processArrowAnimation = proc (a@Arrow{speedF=sf, arrowHeads = xs}) -> do
-             ds <- parC integral -< map sf xs
+             ds <- parC forgetfulIntegral -< map sf xs
              returnA -< a{arrowHeads = map (flip mod' 1) $ zipWith (+) xs ds}
+
+       forgetfulIntegral = iterFrom (\_ v dt _ -> v * dt) 0
 
        -- Process player movement
        processPlayerMovement :: SF (Controller, Graph) (Player, Graph)
@@ -398,7 +389,7 @@
        movePlayerForward :: SF ((NodeId, TransitionInfo), Graph) (Player, Graph)
        movePlayerForward = proc ((orig, (TransitionInfo progress dest)), graph) -> do
              p' <- maxIntegral 1 -< (graphSpeedF graph orig dest progress)
-             returnA -< if p' == 1
+             returnA -< if p' >= 1
                            then -- Finish moving
                             (Just (dest, Nothing), graph)
                            else -- Continue moving
